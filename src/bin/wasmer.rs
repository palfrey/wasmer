--- conflicted
+++ resolved
@@ -358,6 +358,7 @@
     env_vars: Vec<(&str, &str)>,
     module: wasmer_runtime_core::Module,
     mapped_dirs: Vec<(String, PathBuf)>,
+    _wasm_binary: &[u8],
 ) -> Result<(), String> {
     let args = if let Some(cn) = &options.command_name {
         [cn.clone()]
@@ -399,7 +400,7 @@
         unsafe {
             run_tiering(
                 module.info(),
-                &wasm_binary,
+                &_wasm_binary,
                 if let Some(ref path) = options.resume {
                     let mut f = File::open(path).unwrap();
                     let mut out: Vec<u8> = vec![];
@@ -414,12 +415,21 @@
                 &import_object,
                 start_raw,
                 &mut instance,
+                options.backend,
                 options
                     .optimized_backends
                     .iter()
-                    .map(|&backend| -> Box<dyn Fn() -> Box<dyn Compiler> + Send> {
-                        Box::new(move || get_compiler_by_backend(backend).unwrap())
-                    })
+                    .map(
+                        |&backend| -> (Backend, Box<dyn Fn() -> Box<dyn Compiler> + Send>) {
+                            let options = options.clone();
+                            (
+                                backend,
+                                Box::new(move || {
+                                    get_compiler_by_backend(backend, &options).unwrap()
+                                }),
+                            )
+                        },
+                    )
                     .collect(),
                 interactive_shell,
             )?
@@ -429,19 +439,46 @@
     #[cfg(not(feature = "managed"))]
     {
         use wasmer_runtime::error::RuntimeError;
-        let result = start.call();
+        #[cfg(unix)]
+        use wasmer_runtime_core::{
+            fault::{pop_code_version, push_code_version},
+            state::CodeVersion,
+        };
+
+        let result;
+
+        #[cfg(unix)]
+        {
+            let cv_pushed =
+                if let Some(msm) = instance.module.runnable_module.get_module_state_map() {
+                    push_code_version(CodeVersion {
+                        baseline: true,
+                        msm: msm,
+                        base: instance.module.runnable_module.get_code().unwrap().as_ptr() as usize,
+                        backend: options.backend,
+                    });
+                    true
+                } else {
+                    false
+                };
+            result = start.call();
+            if cv_pushed {
+                pop_code_version().unwrap();
+            }
+        }
+        #[cfg(not(unix))]
+        {
+            result = start.call();
+        }
 
         if let Err(ref err) = result {
             match err {
                 RuntimeError::Trap { msg } => return Err(format!("wasm trap occured: {}", msg)),
-                #[cfg(feature = "wasi")]
                 RuntimeError::Error { data } => {
                     if let Some(error_code) = data.downcast_ref::<wasmer_wasi::ExitCode>() {
                         std::process::exit(error_code.code as i32)
                     }
                 }
-                #[cfg(not(feature = "wasi"))]
-                RuntimeError::Error { .. } => (),
             }
             return Err(format!("error: {:?}", err));
         }
@@ -710,116 +747,8 @@
                 env_vars,
                 module,
                 mapped_dirs,
-<<<<<<< HEAD
-            );
-
-            #[allow(unused_mut)] // mut used in feature
-            let mut instance = module
-                .instantiate(&import_object)
-                .map_err(|e| format!("Can't instantiate WASI module: {:?}", e))?;
-
-            let start: Func<(), ()> = instance.func("_start").map_err(|e| format!("{:?}", e))?;
-
-            #[cfg(feature = "managed")]
-            {
-                let start_raw: extern "C" fn(&mut wasmer_runtime_core::vm::Ctx) =
-                    unsafe { ::std::mem::transmute(start.get_vm_func()) };
-
-                unsafe {
-                    run_tiering(
-                        module.info(),
-                        &wasm_binary,
-                        if let Some(ref path) = options.resume {
-                            let mut f = File::open(path).unwrap();
-                            let mut out: Vec<u8> = vec![];
-                            f.read_to_end(&mut out).unwrap();
-                            Some(
-                                wasmer_runtime_core::state::InstanceImage::from_bytes(&out)
-                                    .expect("failed to decode image"),
-                            )
-                        } else {
-                            None
-                        },
-                        &import_object,
-                        start_raw,
-                        &mut instance,
-                        options.backend,
-                        options
-                            .optimized_backends
-                            .iter()
-                            .map(
-                                |&backend| -> (Backend, Box<dyn Fn() -> Box<dyn Compiler> + Send>) {
-                                    let options = options.clone();
-                                    (
-                                        backend,
-                                        Box::new(move || {
-                                            get_compiler_by_backend(backend, &options).unwrap()
-                                        }),
-                                    )
-                                },
-                            )
-                            .collect(),
-                        interactive_shell,
-                    )?
-                };
-            }
-
-            #[cfg(not(feature = "managed"))]
-            {
-                use wasmer_runtime::error::RuntimeError;
-                #[cfg(unix)]
-                use wasmer_runtime_core::{
-                    fault::{pop_code_version, push_code_version},
-                    state::CodeVersion,
-                };
-
-                let result;
-
-                #[cfg(unix)]
-                {
-                    let cv_pushed =
-                        if let Some(msm) = instance.module.runnable_module.get_module_state_map() {
-                            push_code_version(CodeVersion {
-                                baseline: true,
-                                msm: msm,
-                                base: instance.module.runnable_module.get_code().unwrap().as_ptr()
-                                    as usize,
-                                backend: options.backend,
-                            });
-                            true
-                        } else {
-                            false
-                        };
-                    result = start.call();
-                    if cv_pushed {
-                        pop_code_version().unwrap();
-                    }
-                }
-                #[cfg(not(unix))]
-                {
-                    result = start.call();
-                }
-
-                if let Err(ref err) = result {
-                    match err {
-                        RuntimeError::Trap { msg } => {
-                            return Err(format!("wasm trap occured: {}", msg))
-                        }
-                        #[cfg(feature = "wasi")]
-                        RuntimeError::Error { data } => {
-                            if let Some(error_code) = data.downcast_ref::<wasmer_wasi::ExitCode>() {
-                                std::process::exit(error_code.code as i32)
-                            }
-                        }
-                        #[cfg(not(feature = "wasi"))]
-                        RuntimeError::Error { .. } => (),
-                    }
-                    return Err(format!("error: {:?}", err));
-                }
-            }
-=======
+                &wasm_binary,
             )?;
->>>>>>> b9138aad
         } else {
             let import_object = wasmer_runtime_core::import::ImportObject::new();
             let instance = module

use crate::memory::LinearMemory;
use crate::module::{MemoryPlan, TablePlan};
use crate::table::Table;
use crate::vmcontext::{
    VMContext, VMFunctionBody, VMFunctionKind, VMGlobalDefinition, VMMemoryDefinition,
    VMTableDefinition,
};
use wasm_common::{FunctionType, GlobalType};

/// The value of an export passed from one instance to another.
#[derive(Debug, Clone)]
pub enum Export {
    /// A function export value.
    Function(ExportFunction),

    /// A table export value.
    Table(ExportTable),

    /// A memory export value.
    Memory(ExportMemory),

    /// A global export value.
    Global(ExportGlobal),
}

/// A function export value.
#[derive(Debug, Clone, PartialEq)]
pub struct ExportFunction {
    /// The address of the native-code function.
    pub address: *const VMFunctionBody,
    /// Pointer to the containing `VMContext`.
    pub vmctx: *mut VMContext,
<<<<<<< HEAD
    /// The function signature declaration, used for compatibility checking.
    ///
    /// Note that this is indexes within the module associated with `vmctx`.
    pub signature: VMSharedSignatureIndex,
=======
    /// The function type, used for compatibilty checking.
    pub signature: FunctionType,
>>>>>>> 3a96e8c2
    /// The function kind (it defines how it's the signature that provided `address` have)
    pub kind: VMFunctionKind,
}

impl From<ExportFunction> for Export {
    fn from(func: ExportFunction) -> Self {
        Self::Function(func)
    }
}

/// A table export value.
#[derive(Debug, Clone)]
pub struct ExportTable {
    /// The address of the table descriptor.
    pub definition: *mut VMTableDefinition,
    /// Pointer to the containing `Table`.
    pub from: *mut Table,
}

impl ExportTable {
    /// Get the plan for this exported memory
    pub fn plan(&self) -> &TablePlan {
        unsafe { self.from.as_ref().unwrap() }.plan()
    }
}

impl From<ExportTable> for Export {
    fn from(table: ExportTable) -> Self {
        Self::Table(table)
    }
}

/// A memory export value.
#[derive(Debug, Clone)]
pub struct ExportMemory {
    /// The address of the memory descriptor.
    pub definition: *mut VMMemoryDefinition,
    /// Pointer to the containing `LinearMemory`.
    pub from: *mut LinearMemory,
}

impl ExportMemory {
    /// Get the plan for this exported memory
    pub fn plan(&self) -> &MemoryPlan {
        unsafe { self.from.as_ref().unwrap() }.plan()
    }
}

impl From<ExportMemory> for Export {
    fn from(memory: ExportMemory) -> Self {
        Self::Memory(memory)
    }
}

/// A global export value.
#[derive(Debug, Clone)]
pub struct ExportGlobal {
    /// The address of the global storage.
    pub definition: *mut VMGlobalDefinition,
    /// The global declaration, used for compatibilty checking.
    pub global: GlobalType,
}

impl From<ExportGlobal> for Export {
    fn from(global: ExportGlobal) -> Self {
        Self::Global(global)
    }
}<|MERGE_RESOLUTION|>--- conflicted
+++ resolved
@@ -30,15 +30,8 @@
     pub address: *const VMFunctionBody,
     /// Pointer to the containing `VMContext`.
     pub vmctx: *mut VMContext,
-<<<<<<< HEAD
-    /// The function signature declaration, used for compatibility checking.
-    ///
-    /// Note that this is indexes within the module associated with `vmctx`.
-    pub signature: VMSharedSignatureIndex,
-=======
-    /// The function type, used for compatibilty checking.
+    /// The function type, used for compatibility checking.
     pub signature: FunctionType,
->>>>>>> 3a96e8c2
     /// The function kind (it defines how it's the signature that provided `address` have)
     pub kind: VMFunctionKind,
 }
